# Changelog

All notable changes to this project will be documented in this file.

The format is based on [Keep a Changelog](https://keepachangelog.com/en/1.0.0/),
and this project adheres to [Semantic Versioning](https://semver.org/spec/v2.0.0.html).

## [Unreleased]

### Added

- Introduced new workflow for preprocessing:
    - New workflow class for preprocessing
<<<<<<< HEAD
    - New module `preprocessing.ensemble` for data consolidation (time average or time median)
- `protocols.ODiSI6100TSVFile.get_data()` for data retrieval
- New SRA detection methods:
    - `preprocessing.masking.GTM`
    - `preprocessing.masking.OSCP`
    - `preprocessing.masking.ZscoreOutlierDetection`
- `utils.interpolation.scipy_interpolate1d`: interpolation wrapper function around scipy functionality
- `preprocessing.repair.ScipyInterpolation1D` for replacing dropouts with interpolated data
=======
    - Introduced new `resizing` sub-package:
        - New module `downsampling`
        - New module `resampling` (functionality yet to implement)
        - Move module `aggregate` into `resizing`
>>>>>>> 6e851988

### Changed

- `cropping.croping()` is now a standalone function, `cropping.Crop` works as a preset store
- Filter and Repair objects now require both x-data and y-data
- Renamed `fosutils.find_next_neighbor()` &rarr; `fosutils.next_finite_neighbor()`
- Generalized the functionality and versatility of `preprocessing.filtering.SlidingFilter`, making `preprocessing.filtering.SlidingMean` and `preprocessing.filtering.SlidingMedian` obsolete
- `protocols.ODiSI6100TSVFile.get_time_series`: Change return order form `(time_stamps, time_series, x_value)` to `(x_value, time_stamps, time_series)` for consistency with other data retrival methods

### Removed

- `preprocessing.strip_smooth_crop()`
- `protocols.ODiSI6100TSVFile.get_mean_over_y_record()`, the two components of the function got separated:
	Firstly, use `protocols.ODiSI6100TSVFile.get_data()` for easy data selection.
	Secondly, the consolidation is now done by a `preprocessing.ensemble` object.
- Preprocessing functionalities and clean up some unused attributes from `strainprofile.StrainProfile`
- `preprocessing.filtering.SlidingMean` and `preprocessing.filtering.SlidingMedian`, functionality is now in `preprocessing.filtering.SlidingFilter`

## [v0.3] – 2023-??-??

### Added

- New sub-packages for compensation and preprocessing and moved functionality there
- ODiSI6100TSVFile can import both full .tsv files, gage .tsv files or both into the same object now
- Sliding filters and possibility to chain filters
- Changelog introduced
- `fosutils.find_next_finite_neighbor()`
- The project is now packaged on PyPI.
- Cute logo

### Changed

- Renamed properties of `cracks.Crack` to be more descriptive
- Imports are now relative, wherever possible.
- The tension stiffening formula reworked
- Inheritance of classes in `protocol`
- `cracks.CrackList.get_crack()` now returns the nearest crack by default.
- `crop.Crop` now treats 2D arrays as well.
- Refactored `integration.Integrator`
- Transfer length default limits are now the strain minimum or 0.2 m (whatever is closer to the crack).
- Renamed `protocols.ODiSI6100TSVFile.header` &rarr; `protocols.ODiSI6100TSVFile.metadata`
- Updated tutorial

### Fixed

- Several issues
- `generatedemofile.py` now should produce correct content

### Deprecated

- `preprocessing.strip_smooth_crop()` function will be replaced by a new preprocessing workflow in the next version.
- `protcols.Strainprofile.get_mean_over_y_record()` function will be replaced by a new preprocessing workflow in the next version.

### Removed

- Unused NetworkStream class
- Obsolete `x_data` and `y_record_list` of `protocol.Protocol`

## [v0.2] – 2022-08-16

### Added

- Added major feature set in several modules

### Changed

- Moved functionality into dedicated modules
- Updated the `strainprofile.Strainprofile` to the new structure, complete refactor
- `strainprofile.Strainprofile.calculate_crack_width()` can keep previous data now

### Fixed

- Several bug fixes

## [v0.1] – 2022-07-18

### Added

- First version with an example script.

## [v0.0] – 2023-02-10

### Added

- Empty placeholder package on PyPI


[unreleased]: https://github.com/TUD-IMB/fosanalysis/compare/v0.3.0..master
[v0.3]: https://github.com/TUD-IMB/fosanalysis/releases/compare/v0.3.0..v0.2.0
[v0.2]: https://github.com/TUD-IMB/fosanalysis/releases/compare/v0.2.0..v0.1.0
[v0.1]: https://github.com/TUD-IMB/fosanalysis/releases/tag/v0.1.0
[v0.0]: https://github.com/TUD-IMB/fosanalysis/releases/tag/v0.0.0<|MERGE_RESOLUTION|>--- conflicted
+++ resolved
@@ -11,7 +11,6 @@
 
 - Introduced new workflow for preprocessing:
     - New workflow class for preprocessing
-<<<<<<< HEAD
     - New module `preprocessing.ensemble` for data consolidation (time average or time median)
 - `protocols.ODiSI6100TSVFile.get_data()` for data retrieval
 - New SRA detection methods:
@@ -20,12 +19,10 @@
     - `preprocessing.masking.ZscoreOutlierDetection`
 - `utils.interpolation.scipy_interpolate1d`: interpolation wrapper function around scipy functionality
 - `preprocessing.repair.ScipyInterpolation1D` for replacing dropouts with interpolated data
-=======
     - Introduced new `resizing` sub-package:
         - New module `downsampling`
         - New module `resampling` (functionality yet to implement)
         - Move module `aggregate` into `resizing`
->>>>>>> 6e851988
 
 ### Changed
 
