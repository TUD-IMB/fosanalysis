--- conflicted
+++ resolved
@@ -7,18 +7,14 @@
 
 ## [Unreleased]
 
-<<<<<<< HEAD
-### Added
-- Add continuous deployment for public documentation
-
-=======
-## [v0.4] – 2024-??-??
+## [v0.4] – 2024-11-20
 
 This version adds substantial improvements for data preprocessing.
 The way to clean up raw data got completely overhauled.
 
 ### Added
 
+- Add continuous deployment for public documentation
 - Introduced new workflow for preprocessing:
     - New workflow class for preprocessing: `preprocessing.Preprocessing`
     - New module `preprocessing.Filtering` for noise reduction
@@ -69,7 +65,6 @@
 - `preprocessing.filtering.SlidingMean` and `preprocessing.filtering.SlidingMedian`, functionality is now in `preprocessing.filtering.SlidingFilter`
 - Ability of ODiSI6100TSVFile to read multiple files, only one file will be supported
 - `CrackList.get_crack()`, superseded by `CrackList.get_cracks_by_location()`
->>>>>>> 7f7742b7
 
 ## [v0.3] – 2023-11-13
 
